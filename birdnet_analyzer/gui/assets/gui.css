--- conflicted
+++ resolved
@@ -40,15 +40,13 @@
     text-align: center;
 }
 
-<<<<<<< HEAD
+.table-container>.header-row {
+    display: none;
+}
+
 
 
 #embeddings-search-results {
     overflow-y: scroll;
     height: 700px;
 }
-=======
-.table-container>.header-row {
-    display: none;
-}
->>>>>>> f7618571
